import torch
from math import sqrt
import numpy as np
<<<<<<< HEAD
from  moleculekit.periodictable import periodictable
=======
from npzMol import npzMolecule
>>>>>>> c3e962fc


class Parameters:
    def __init__(
        self,
        ff,
        mol,
        terms=None,
        precision=torch.float,
        device="cpu",
    ):
        self.A = None
        self.B = None
        self.bonds = None
        self.bond_params = None
        self.charges = None
        self.masses = None
        self.mapped_atom_types = None
        self.angles = None
        self.angle_params = None
        self.dihedrals = None
        self.dihedral_params = None
        self.idx14 = None
        self.nonbonded_14_params = None
        self.impropers = None
        self.improper_params = None

        self.natoms = mol.numAtoms
        if terms is None:
            terms = ("bonds", "angles", "dihedrals", "impropers", "1-4", "lj")
        terms = [term.lower() for term in terms]
        self.build_parameters(ff, mol, terms)
        self.precision_(precision)
        self.to_(device)

    def to_(self, device):
        self.charges = self.charges.to(device)
        self.masses = self.masses.to(device)
        if self.A is not None:
            self.A = self.A.to(device)
        if self.B is not None:
            self.B = self.B.to(device)
        if self.bonds is not None:
            self.bonds = self.bonds.to(device)
            self.bond_params = self.bond_params.to(device)
        if self.angles is not None:
            self.angles = self.angles.to(device)
            self.angle_params = self.angle_params.to(device)
        if self.dihedrals is not None:
            self.dihedrals = self.dihedrals.to(device)
            for j in range(len(self.dihedral_params)):
                termparams = self.dihedral_params[j]
                termparams["idx"] = termparams["idx"].to(device)
                termparams["params"] = termparams["params"].to(device)
        if self.idx14 is not None:
            self.idx14 = self.idx14.to(device)
            self.nonbonded_14_params = self.nonbonded_14_params.to(device)
        if self.impropers is not None:
            self.impropers = self.impropers.to(device)
            termparams = self.improper_params[0]
            termparams["idx"] = termparams["idx"].to(device)
            termparams["params"] = termparams["params"].to(device)
        if self.mapped_atom_types is not None:
            self.mapped_atom_types = self.mapped_atom_types.to(device)
        self.device = device

    def precision_(self, precision):
        self.charges = self.charges.type(precision)
        self.masses = self.masses.type(precision)
        if self.A is not None:
            self.A = self.A.type(precision)
        if self.B is not None:
            self.B = self.B.type(precision)
        if self.bonds is not None:
            self.bond_params = self.bond_params.type(precision)
        if self.angles is not None:
            self.angle_params = self.angle_params.type(precision)
        if self.dihedrals is not None:
            for j in range(len(self.dihedral_params)):
                termparams = self.dihedral_params[j]
                termparams["params"] = termparams["params"].type(precision)
        if self.idx14 is not None:
            self.nonbonded_14_params = self.nonbonded_14_params.type(precision)
        if self.impropers is not None:
            termparams = self.improper_params[0]
            termparams["params"] = termparams["params"].type(precision)

    def get_exclusions(self, types=("bonds", "angles", "1-4"), fullarray=False):
        exclusions = []
        if self.bonds is not None and "bonds" in types:
            exclusions += self.bonds.cpu().numpy().tolist()
        if self.angles is not None and "angles" in types:
            npangles = self.angles.cpu().numpy()
            exclusions += npangles[:, [0, 2]].tolist()
        if self.dihedrals is not None and "1-4" in types:
            # These exclusions will be covered by nonbonded_14_params
            npdihedrals = self.dihedrals.cpu().numpy()
            exclusions += npdihedrals[:, [0, 3]].tolist()
        if fullarray:
            fullmat = np.full((self.natoms, self.natoms), False, dtype=bool)
            if len(exclusions):
                exclusions = np.array(exclusions)
                fullmat[exclusions[:, 0], exclusions[:, 1]] = True
                fullmat[exclusions[:, 1], exclusions[:, 0]] = True
                exclusions = fullmat
        return exclusions

    def build_parameters(self, ff, mol, terms):
        uqatomtypes, indexes = np.unique(mol.atomtype, return_inverse=True)

        self.mapped_atom_types = torch.tensor(indexes)
        self.charges = torch.tensor(mol.charge.astype(np.float64))
        if mol.masses is not None and isinstance(mol, npzMolecule):
            self.masses = torch.tensor(mol.masses).to(torch.float32)[:, None]
        else:
            self.masses = self.make_masses(mol.element)
        if any(elem in terms for elem in ["lj", "repulsioncg", "repulsion"]):
            self.A, self.B = self.make_lj(ff, uqatomtypes)
        if "bonds" in terms and len(mol.bonds):
            uqbonds = np.unique([sorted(bb) for bb in mol.bonds], axis=0)
            self.bonds = torch.tensor(uqbonds.astype(np.int64))
            self.bond_params = self.make_bonds(ff, uqatomtypes[indexes[uqbonds]])
        if "angles" in terms and len(mol.angles):
            uqangles = np.unique(
                [ang if ang[0] < ang[2] else ang[::-1] for ang in mol.angles], axis=0
            )
            self.angles = torch.tensor(uqangles.astype(np.int64))
            self.angle_params = self.make_angles(ff, uqatomtypes[indexes[uqangles]])
        if "dihedrals" in terms and len(mol.dihedrals):
            uqdihedrals = np.unique(
                [dih if dih[0] < dih[3] else dih[::-1] for dih in mol.dihedrals], axis=0
            )
            self.dihedrals = torch.tensor(uqdihedrals.astype(np.int64))
            self.dihedral_params = self.make_dihedrals(
                ff, uqatomtypes[indexes[uqdihedrals]]
            )
        if "1-4" in terms and len(mol.dihedrals):
            # Keep only dihedrals whos 1/4 atoms are not in bond+angle exclusions
            exclusions = self.get_exclusions(types=("bonds", "angles"), fullarray=True)
            keep = ~exclusions[uqdihedrals[:, 0], uqdihedrals[:, 3]]
            dih14 = uqdihedrals[keep, :]
            if len(dih14):
                # Remove duplicates (can occur if 1,4 atoms were same and 2,3 differed)
                uq14idx = np.unique(dih14[:, [0, 3]], axis=0, return_index=True)[1]
                dih14 = dih14[uq14idx]
                self.idx14 = torch.tensor(dih14[:, [0, 3]].astype(np.int64))
                self.nonbonded_14_params = self.make_14(ff, uqatomtypes[indexes[dih14]])
        if "impropers" in terms and len(mol.impropers):
            uqimpropers = np.unique(mol.impropers, axis=0)
            # uqimpropers = self._unique_impropers(mol.impropers, mol.bonds)
            self.impropers = torch.tensor(uqimpropers.astype(np.int64))
            self.improper_params = self.make_impropers(
                ff, uqatomtypes, indexes, uqimpropers, uqbonds
            )

    # def make_charges(self, ff, atomtypes):
    #     return torch.tensor([ff.get_charge(at) for at in atomtypes])

    def make_masses(self, elements):
        masses = torch.tensor([periodictable[el].mass for el in elements])
        masses.unsqueeze_(1)  # natoms,1
        return masses

    def make_lj(self, ff, uqatomtypes):
        sigma = []
        epsilon = []
        for at in uqatomtypes:
            ss, ee = ff.get_LJ(at)
            sigma.append(ss)
            epsilon.append(ee)

        sigma = np.array(sigma, dtype=np.float64)
        epsilon = np.array(epsilon, dtype=np.float64)

        A, B = calculate_AB(sigma, epsilon)
        A = torch.tensor(A)
        B = torch.tensor(B)
        return A, B

    def make_bonds(self, ff, uqbondatomtypes):
        return torch.tensor([ff.get_bond(*at) for at in uqbondatomtypes])

    def make_angles(self, ff, uqangleatomtypes):
        return torch.tensor([ff.get_angle(*at) for at in uqangleatomtypes])

    def make_dihedrals(self, ff, uqdihedralatomtypes):
        from collections import defaultdict

        dihedrals = defaultdict(lambda: {"idx": [], "params": []})

        for i, at in enumerate(uqdihedralatomtypes):
            terms = ff.get_dihedral(*at)
            for j, term in enumerate(terms):
                dihedrals[j]["idx"].append(i)
                dihedrals[j]["params"].append(term)

        maxterms = max(dihedrals.keys()) + 1
        newdihedrals = []
        for j in range(maxterms):
            dihedrals[j]["idx"] = torch.tensor(dihedrals[j]["idx"])
            dihedrals[j]["params"] = torch.tensor(dihedrals[j]["params"])
            newdihedrals.append(dihedrals[j])

        return newdihedrals

    def make_impropers(self, ff, uqatomtypes, indexes, uqimpropers, bonds):
        impropers = {"idx": [], "params": []}
        graph = improper_graph(uqimpropers, bonds)

        for i, impr in enumerate(uqimpropers):
            at = uqatomtypes[indexes[impr]]
            try:
                params = ff.get_improper(*at)
            except:
                center = detect_improper_center(impr, graph)
                notcenter = sorted(np.setdiff1d(impr, center))
                order = [notcenter[0], notcenter[1], center, notcenter[2]]
                at = uqatomtypes[indexes[order]]
                params = ff.get_improper(*at)

            impropers["idx"].append(i)
            impropers["params"].append(params)

        impropers["idx"] = torch.tensor(impropers["idx"])
        impropers["params"] = torch.tensor(impropers["params"])
        return [impropers]

    def make_14(self, ff, uq14atomtypes):
        nonbonded_14_params = []
        for uqdih in uq14atomtypes:
            scnb, scee, lj1_s14, lj1_e14, lj4_s14, lj4_e14 = ff.get_14(*uqdih)
            # Lorentz - Berthelot combination rule
            sig = 0.5 * (lj1_s14 + lj4_s14)
            eps = sqrt(lj1_e14 * lj4_e14)
            s6 = sig**6
            s12 = s6 * s6
            A = eps * 4 * s12
            B = eps * 4 * s6
            nonbonded_14_params.append([A, B, scnb, scee])
        return torch.tensor(nonbonded_14_params)


def calculate_AB(sigma, epsilon):
    # Lorentz - Berthelot combination rule
    sigma_table = 0.5 * (sigma + sigma[:, None])
    eps_table = np.sqrt(epsilon * epsilon[:, None])
    sigma_table_6 = sigma_table**6
    sigma_table_12 = sigma_table_6 * sigma_table_6
    A = eps_table * 4 * sigma_table_12
    B = eps_table * 4 * sigma_table_6
    del sigma_table_12, sigma_table_6, eps_table, sigma_table
    return A, B


def detect_improper_center(indexes, graph):
    for i in indexes:
        if len(np.intersect1d(list(graph.neighbors(i)), indexes)) == 3:
            return i


def improper_graph(impropers, bonds):
    import networkx as nx

    g = nx.Graph()
    g.add_nodes_from(np.unique(impropers))
    g.add_edges_from([tuple(b) for b in bonds])
    return g<|MERGE_RESOLUTION|>--- conflicted
+++ resolved
@@ -1,11 +1,8 @@
 import torch
 from math import sqrt
 import numpy as np
-<<<<<<< HEAD
 from  moleculekit.periodictable import periodictable
-=======
 from npzMol import npzMolecule
->>>>>>> c3e962fc
 
 
 class Parameters:
